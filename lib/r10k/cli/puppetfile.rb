require 'r10k/cli'
require 'r10k/puppetfile'
require 'r10k/action/puppetfile'

require 'cri'

module R10K::CLI
  module Puppetfile
    def self.command
      @cmd ||= Cri::Command.define do
        name    'puppetfile'
        usage   'puppetfile <subcommand>'
        summary 'Perform operations on a Puppetfile'

        description <<-DESCRIPTION
`r10k puppetfile` provides an implementation of the librarian-puppet style
Puppetfile (http://bombasticmonkey.com/librarian-puppet/).
        DESCRIPTION

        run do |opts, args, cmd|
          puts cmd.help(:verbose => opts[:verbose])
          exit 0
        end
      end
    end

    module Install
      def self.command
        @cmd ||= Cri::Command.define do
          name    'install'
          usage   'install'
          summary 'Install all modules from a Puppetfile'
          required nil, :moduledir, 'Path to install modules to'
<<<<<<< HEAD
          required nil, :puppetfile, 'Path to Puppetfile'
          # @todo add --no-purge option
=======
          required nil, :puppetfile, 'Path to puppetfile'
          flag     nil, :force, 'Force locally changed files to be overwritten'
>>>>>>> af27b3eb
          runner R10K::Action::Puppetfile::CriRunner.wrap(R10K::Action::Puppetfile::Install)
        end
      end
    end

    module Check
      def self.command
        @cmd ||= Cri::Command.define do
          name  'check'
          usage 'check'
          summary 'Try and load the Puppetfile to verify the syntax is correct.'

          required nil, :puppetfile, 'Path to Puppetfile'
          runner R10K::Action::Puppetfile::CriRunner.wrap(R10K::Action::Puppetfile::Check)
        end
      end
    end

    module Purge
      def self.command
        @cmd ||= Cri::Command.define do
          name  'purge'
          usage 'purge'
          summary 'Purge unmanaged modules from a Puppetfile managed directory'

          required nil, :moduledir, 'Path to install modules to'
          required nil, :puppetfile, 'Path to Puppetfile'
          runner R10K::Action::Puppetfile::CriRunner.wrap(R10K::Action::Puppetfile::Purge)
        end
      end
    end
  end
end

R10K::CLI.command.add_command(R10K::CLI::Puppetfile.command)

R10K::CLI::Puppetfile.command.add_command(R10K::CLI::Puppetfile::Install.command)
R10K::CLI::Puppetfile.command.add_command(R10K::CLI::Puppetfile::Check.command)
R10K::CLI::Puppetfile.command.add_command(R10K::CLI::Puppetfile::Purge.command)<|MERGE_RESOLUTION|>--- conflicted
+++ resolved
@@ -31,13 +31,8 @@
           usage   'install'
           summary 'Install all modules from a Puppetfile'
           required nil, :moduledir, 'Path to install modules to'
-<<<<<<< HEAD
-          required nil, :puppetfile, 'Path to Puppetfile'
-          # @todo add --no-purge option
-=======
           required nil, :puppetfile, 'Path to puppetfile'
           flag     nil, :force, 'Force locally changed files to be overwritten'
->>>>>>> af27b3eb
           runner R10K::Action::Puppetfile::CriRunner.wrap(R10K::Action::Puppetfile::Install)
         end
       end
