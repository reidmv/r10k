module R10K
<<<<<<< HEAD
  VERSION = '3.4.0'
=======
  # When updating to a new major (X) or minor (Y) version, include `#major` or
  # `#minor` (respectively) in your commit message to trigger the appropriate
  # release. Otherwise, a new patch (Z) version will be released.
  VERSION = '2.6.8'
>>>>>>> a3494190
end<|MERGE_RESOLUTION|>--- conflicted
+++ resolved
@@ -1,10 +1,6 @@
 module R10K
-<<<<<<< HEAD
-  VERSION = '3.4.0'
-=======
   # When updating to a new major (X) or minor (Y) version, include `#major` or
   # `#minor` (respectively) in your commit message to trigger the appropriate
   # release. Otherwise, a new patch (Z) version will be released.
-  VERSION = '2.6.8'
->>>>>>> a3494190
+  VERSION = '3.4.0'
 end