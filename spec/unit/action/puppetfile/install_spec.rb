require 'spec_helper'
require 'r10k/action/puppetfile/install'

describe R10K::Action::Puppetfile::Install do
  let(:default_opts) { {root: "/some/nonexistent/path"} }
  let(:puppetfile) { R10K::Puppetfile.new('/some/nonexistent/path', nil, nil) }

<<<<<<< HEAD
  def installer(opts = {}, argv = [], settings = {})
    opts = default_opts.merge(opts)
    return described_class.new(opts, argv, settings)
  end

  before(:each) do
    allow(puppetfile).to receive(:load!).and_return(nil)
    allow(R10K::Puppetfile).to receive(:new).with("/some/nonexistent/path", nil, nil).and_return(puppetfile)
=======
  before(:each) do
    allow(puppetfile).to receive(:load!).and_return(nil)
    allow(R10K::Puppetfile).to receive(:new).with("/some/nonexistent/path", nil, nil, nil, nil).and_return(puppetfile)
>>>>>>> af27b3eb
  end

  it_behaves_like "a puppetfile install action"

  describe "installing modules" do
    let(:modules) do
      Array.new(4, R10K::Module::Base.new('author/modname', "/some/nonexistent/path/modname", nil))
    end

    before do
      allow(puppetfile).to receive(:purge!)
      allow(puppetfile).to receive(:modules).and_return(modules)
    end

    it "syncs each module in the Puppetfile" do
      modules.each { |m| expect(m).to receive(:sync) }

      expect(installer.call).to eq true
    end

    it "returns false if a module failed to install" do
      modules[0..2].each { |m| expect(m).to receive(:sync) }
      expect(modules[3]).to receive(:sync).and_raise

      expect(installer.call).to eq false
    end
  end

  describe "purging" do
    before do
      allow(puppetfile).to receive(:modules).and_return([])
    end

    it "purges the moduledir after installation" do
      expect(puppetfile).to receive(:purge!)

      installer.call
    end
  end

  describe "using custom paths" do
    it "can use a custom puppetfile path" do
<<<<<<< HEAD
      expect(R10K::Puppetfile).to receive(:new).with("/some/nonexistent/path", nil, "/some/other/path/Puppetfile").and_return(puppetfile)

      installer({puppetfile: "/some/other/path/Puppetfile"}).call
    end

    it "can use a custom moduledir path" do
      expect(R10K::Puppetfile).to receive(:new).with("/some/nonexistent/path", "/some/other/path/site-modules", nil).and_return(puppetfile)

      installer({moduledir: "/some/other/path/site-modules"}).call
=======
      subject = described_class.new({root: "/some/nonexistent/path", puppetfile: "/some/other/path/Puppetfile"}, [])
      expect(R10K::Puppetfile).to receive(:new).with("/some/nonexistent/path", nil, "/some/other/path/Puppetfile", nil, nil).and_return(puppetfile)
      subject.call
    end

    it "can use a custom moduledir path" do
      subject = described_class.new({root: "/some/nonexistent/path", moduledir: "/some/other/path/site-modules"}, [])
      expect(R10K::Puppetfile).to receive(:new).with("/some/nonexistent/path", "/some/other/path/site-modules", nil, nil, nil).and_return(puppetfile)
      subject.call
>>>>>>> af27b3eb
    end
  end

  describe "forcing to overwrite local changes" do
    before do
      allow(puppetfile).to receive(:modules).and_return([])
    end

    it "can use the force overwrite option" do
      subject = described_class.new({root: "/some/nonexistent/path", force: true}, [])
      expect(R10K::Puppetfile).to receive(:new).with("/some/nonexistent/path", nil, nil, nil, true).and_return(puppetfile)
      subject.call
    end

  end
end<|MERGE_RESOLUTION|>--- conflicted
+++ resolved
@@ -5,7 +5,6 @@
   let(:default_opts) { {root: "/some/nonexistent/path"} }
   let(:puppetfile) { R10K::Puppetfile.new('/some/nonexistent/path', nil, nil) }
 
-<<<<<<< HEAD
   def installer(opts = {}, argv = [], settings = {})
     opts = default_opts.merge(opts)
     return described_class.new(opts, argv, settings)
@@ -13,12 +12,7 @@
 
   before(:each) do
     allow(puppetfile).to receive(:load!).and_return(nil)
-    allow(R10K::Puppetfile).to receive(:new).with("/some/nonexistent/path", nil, nil).and_return(puppetfile)
-=======
-  before(:each) do
-    allow(puppetfile).to receive(:load!).and_return(nil)
     allow(R10K::Puppetfile).to receive(:new).with("/some/nonexistent/path", nil, nil, nil, nil).and_return(puppetfile)
->>>>>>> af27b3eb
   end
 
   it_behaves_like "a puppetfile install action"
@@ -61,27 +55,15 @@
 
   describe "using custom paths" do
     it "can use a custom puppetfile path" do
-<<<<<<< HEAD
-      expect(R10K::Puppetfile).to receive(:new).with("/some/nonexistent/path", nil, "/some/other/path/Puppetfile").and_return(puppetfile)
+      expect(R10K::Puppetfile).to receive(:new).with("/some/nonexistent/path", nil, "/some/other/path/Puppetfile", nil, nil).and_return(puppetfile)
 
       installer({puppetfile: "/some/other/path/Puppetfile"}).call
     end
 
     it "can use a custom moduledir path" do
-      expect(R10K::Puppetfile).to receive(:new).with("/some/nonexistent/path", "/some/other/path/site-modules", nil).and_return(puppetfile)
+      expect(R10K::Puppetfile).to receive(:new).with("/some/nonexistent/path", "/some/other/path/site-modules", nil, nil, nil).and_return(puppetfile)
 
       installer({moduledir: "/some/other/path/site-modules"}).call
-=======
-      subject = described_class.new({root: "/some/nonexistent/path", puppetfile: "/some/other/path/Puppetfile"}, [])
-      expect(R10K::Puppetfile).to receive(:new).with("/some/nonexistent/path", nil, "/some/other/path/Puppetfile", nil, nil).and_return(puppetfile)
-      subject.call
-    end
-
-    it "can use a custom moduledir path" do
-      subject = described_class.new({root: "/some/nonexistent/path", moduledir: "/some/other/path/site-modules"}, [])
-      expect(R10K::Puppetfile).to receive(:new).with("/some/nonexistent/path", "/some/other/path/site-modules", nil, nil, nil).and_return(puppetfile)
-      subject.call
->>>>>>> af27b3eb
     end
   end
 
